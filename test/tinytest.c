--- conflicted
+++ resolved
@@ -65,15 +65,9 @@
 /** Name of the current test, if we haven't logged is yet. Used for --quiet */
 const char *cur_test_name = NULL;
 
-<<<<<<< HEAD
 #ifdef _WIN32
-/** Pointer to argv[0] for win32. */
-static const char *commandname = NULL;
-=======
-#ifdef WIN32
 /* Copy of argv[0] for win32. */
 static char commandname[MAX_PATH+1];
->>>>>>> 812d42e8
 #endif
 
 static void usage(struct testgroup_t *groups, int list_groups)
@@ -296,18 +290,13 @@
 {
 	int i, j, n=0;
 
-<<<<<<< HEAD
 #ifdef _WIN32
-	commandname = v[0];
-=======
-#ifdef WIN32
 	const char *sp = strrchr(v[0], '.');
 	const char *extension = "";
 	if (!sp || stricmp(sp, ".exe"))
 		extension = ".exe"; /* Add an exe so CreateProcess will work */
 	snprintf(commandname, sizeof(commandname), "%s%s", v[0], extension);
 	commandname[MAX_PATH]='\0';
->>>>>>> 812d42e8
 #endif
 	for (i=1; i<c; ++i) {
 		if (v[i][0] == '-') {
