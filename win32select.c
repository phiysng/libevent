/*
 * Copyright 2007-2012 Niels Provos and Nick Mathewson
 * Copyright 2000-2007 Niels Provos <provos@citi.umich.edu>
 * Copyright 2003 Michael A. Davis <mike@datanerds.net>
 *
 * Redistribution and use in source and binary forms, with or without
 * modification, are permitted provided that the following conditions
 * are met:
 * 1. Redistributions of source code must retain the above copyright
 *    notice, this list of conditions and the following disclaimer.
 * 2. Redistributions in binary form must reproduce the above copyright
 *    notice, this list of conditions and the following disclaimer in the
 *    documentation and/or other materials provided with the distribution.
 * 3. The name of the author may not be used to endorse or promote products
 *    derived from this software without specific prior written permission.
 *
 * THIS SOFTWARE IS PROVIDED BY THE AUTHOR ``AS IS'' AND ANY EXPRESS OR
 * IMPLIED WARRANTIES, INCLUDING, BUT NOT LIMITED TO, THE IMPLIED WARRANTIES
 * OF MERCHANTABILITY AND FITNESS FOR A PARTICULAR PURPOSE ARE DISCLAIMED.
 * IN NO EVENT SHALL THE AUTHOR BE LIABLE FOR ANY DIRECT, INDIRECT,
 * INCIDENTAL, SPECIAL, EXEMPLARY, OR CONSEQUENTIAL DAMAGES (INCLUDING, BUT
 * NOT LIMITED TO, PROCUREMENT OF SUBSTITUTE GOODS OR SERVICES; LOSS OF USE,
 * DATA, OR PROFITS; OR BUSINESS INTERRUPTION) HOWEVER CAUSED AND ON ANY
 * THEORY OF LIABILITY, WHETHER IN CONTRACT, STRICT LIABILITY, OR TORT
 * (INCLUDING NEGLIGENCE OR OTHERWISE) ARISING IN ANY WAY OUT OF THE USE OF
 * THIS SOFTWARE, EVEN IF ADVISED OF THE POSSIBILITY OF SUCH DAMAGE.
 */
#include "event2/event-config.h"
#include "evconfig-private.h"

#ifdef _WIN32

#include <winsock2.h>
#include <windows.h>
#include <sys/types.h>
#include <sys/queue.h>
#include <limits.h>
#include <signal.h>
#include <stdio.h>
#include <stdlib.h>
#include <string.h>
#include <errno.h>

#include "event2/util.h"
#include "util-internal.h"
#include "log-internal.h"
#include "event2/event.h"
#include "event-internal.h"
#include "evmap-internal.h"
#include "event2/thread.h"
#include "evthread-internal.h"
#include "time-internal.h"

#define XFREE(ptr) do { if (ptr) mm_free(ptr); } while (0)

extern struct event_list timequeue;
extern struct event_list addqueue;

struct win_fd_set {
	u_int fd_count;
	SOCKET fd_array[1];
};

/* MSDN says this is required to handle SIGFPE */
volatile double SIGFPE_REQ = 0.0f;

struct idx_info {
	int read_pos_plus1;
	int write_pos_plus1;
};

struct win32op {
	unsigned num_fds_in_fd_sets;
	int resize_out_sets;
	struct win_fd_set *readset_in;
	struct win_fd_set *writeset_in;
	struct win_fd_set *readset_out;
	struct win_fd_set *writeset_out;
	struct win_fd_set *exset_out;
	unsigned signals_are_broken : 1;
};

static void *win32_init(struct event_base *);
static int win32_add(struct event_base *, evutil_socket_t, short old, short events, void *idx_);
static int win32_del(struct event_base *, evutil_socket_t, short old, short events, void *idx_);
static int win32_dispatch(struct event_base *base, struct timeval *);
static void win32_dealloc(struct event_base *);

struct eventop win32ops = {
	"win32",
	win32_init,
	win32_add,
	win32_del,
	win32_dispatch,
	win32_dealloc,
	0, /* doesn't need reinit */
	0, /* No features supported. */
	sizeof(struct idx_info),
};

#define FD_SET_ALLOC_SIZE(n) ((sizeof(struct win_fd_set) + ((n)-1)*sizeof(SOCKET)))

static int
grow_fd_sets(struct win32op *op, unsigned new_num_fds)
{
	size_t size;

	EVUTIL_ASSERT(new_num_fds >= op->readset_in->fd_count &&
	       new_num_fds >= op->writeset_in->fd_count);
	EVUTIL_ASSERT(new_num_fds >= 1);

	size = FD_SET_ALLOC_SIZE(new_num_fds);
	if (!(op->readset_in = mm_realloc(op->readset_in, size)))
		return (-1);
	if (!(op->writeset_in = mm_realloc(op->writeset_in, size)))
		return (-1);
	op->resize_out_sets = 1;
	op->num_fds_in_fd_sets = new_num_fds;
	return (0);
}

static int
do_fd_set(struct win32op *op, struct idx_info *ent, evutil_socket_t s, int read)
{
	struct win_fd_set *set = read ? op->readset_in : op->writeset_in;
	if (read) {
		if (ent->read_pos_plus1 > 0)
			return (0);
	} else {
		if (ent->write_pos_plus1 > 0)
			return (0);
	}
	if (set->fd_count == op->num_fds_in_fd_sets) {
		if (grow_fd_sets(op, op->num_fds_in_fd_sets*2))
			return (-1);
		/* set pointer will have changed and needs reiniting! */
		set = read ? op->readset_in : op->writeset_in;
	}
	set->fd_array[set->fd_count] = s;
	if (read)
		ent->read_pos_plus1 = set->fd_count+1;
	else
		ent->write_pos_plus1 = set->fd_count+1;
	return (set->fd_count++);
}

static int
do_fd_clear(struct event_base *base,
			struct win32op *op, struct idx_info *ent, int read)
{
	int i;
	struct win_fd_set *set = read ? op->readset_in : op->writeset_in;
	if (read) {
		i = ent->read_pos_plus1 - 1;
		ent->read_pos_plus1 = 0;
	} else {
		i = ent->write_pos_plus1 - 1;
		ent->write_pos_plus1 = 0;
	}
	if (i < 0)
		return (0);
	if (--set->fd_count != (unsigned)i) {
		struct idx_info *ent2;
		SOCKET s2;
		s2 = set->fd_array[i] = set->fd_array[set->fd_count];

		ent2 = evmap_io_get_fdinfo_(&base->io, s2);

		if (!ent2) /* This indicates a bug. */
			return (0);
		if (read)
			ent2->read_pos_plus1 = i+1;
		else
			ent2->write_pos_plus1 = i+1;
	}
	return (0);
}

#define NEVENT 32
void *
win32_init(struct event_base *base)
{
	struct win32op *winop;
	size_t size;
	if (!(winop = mm_calloc(1, sizeof(struct win32op))))
		return NULL;
	winop->num_fds_in_fd_sets = NEVENT;
	size = FD_SET_ALLOC_SIZE(NEVENT);
	if (!(winop->readset_in = mm_malloc(size)))
		goto err;
	if (!(winop->writeset_in = mm_malloc(size)))
		goto err;
	if (!(winop->readset_out = mm_malloc(size)))
		goto err;
	if (!(winop->writeset_out = mm_malloc(size)))
		goto err;
	if (!(winop->exset_out = mm_malloc(size)))
		goto err;
	winop->readset_in->fd_count = winop->writeset_in->fd_count = 0;
	winop->readset_out->fd_count = winop->writeset_out->fd_count
		= winop->exset_out->fd_count = 0;

	if (evsig_init_(base) < 0)
		winop->signals_are_broken = 1;

	evutil_weakrand_seed_(&base->weakrand_seed, 0);

	return (winop);
 err:
	XFREE(winop->readset_in);
	XFREE(winop->writeset_in);
	XFREE(winop->readset_out);
	XFREE(winop->writeset_out);
	XFREE(winop->exset_out);
	XFREE(winop);
	return (NULL);
}

int
win32_add(struct event_base *base, evutil_socket_t fd,
			 short old, short events, void *idx_)
{
	struct win32op *win32op = base->evbase;
	struct idx_info *idx = idx_;

	if ((events & EV_SIGNAL) && win32op->signals_are_broken)
		return (-1);

	if (!(events & (EV_READ|EV_WRITE)))
		return (0);

	event_debug(("%s: adding event for %d", __func__, (int)fd));
	if (events & EV_READ) {
		if (do_fd_set(win32op, idx, fd, 1)<0)
			return (-1);
	}
	if (events & EV_WRITE) {
		if (do_fd_set(win32op, idx, fd, 0)<0)
			return (-1);
	}
	return (0);
}

int
win32_del(struct event_base *base, evutil_socket_t fd, short old, short events,
		  void *idx_)
{
	struct win32op *win32op = base->evbase;
	struct idx_info *idx = idx_;

	event_debug(("%s: Removing event for %d", __func__, fd));
	if (events & EV_READ)
		do_fd_clear(base, win32op, idx, 1);
	if (events & EV_WRITE)
		do_fd_clear(base, win32op, idx, 0);

	return 0;
}

static void
fd_set_copy(struct win_fd_set *out, const struct win_fd_set *in)
{
	out->fd_count = in->fd_count;
	memcpy(out->fd_array, in->fd_array, in->fd_count * (sizeof(SOCKET)));
}

/*
  static void dump_fd_set(struct win_fd_set *s)
  {
  unsigned int i;
  printf("[ ");
  for(i=0;i<s->fd_count;++i)
  printf("%d ",(int)s->fd_array[i]);
  printf("]\n");
  }
*/

int
win32_dispatch(struct event_base *base, struct timeval *tv)
{
	struct win32op *win32op = base->evbase;
	int res = 0;
	unsigned j, i;
	int fd_count;
	SOCKET s;

	if (win32op->resize_out_sets) {
		size_t size = FD_SET_ALLOC_SIZE(win32op->num_fds_in_fd_sets);
		if (!(win32op->readset_out = mm_realloc(win32op->readset_out, size)))
			return (-1);
		if (!(win32op->exset_out = mm_realloc(win32op->exset_out, size)))
			return (-1);
		if (!(win32op->writeset_out = mm_realloc(win32op->writeset_out, size)))
			return (-1);
		win32op->resize_out_sets = 0;
	}

	fd_set_copy(win32op->readset_out, win32op->readset_in);
	fd_set_copy(win32op->exset_out, win32op->writeset_in);
	fd_set_copy(win32op->writeset_out, win32op->writeset_in);

	fd_count =
	    (win32op->readset_out->fd_count > win32op->writeset_out->fd_count) ?
	    win32op->readset_out->fd_count : win32op->writeset_out->fd_count;

	if (!fd_count) {
<<<<<<< HEAD
		long msec = evutil_tv_to_msec_(tv);
=======
		long msec = tv ? evutil_tv_to_msec(tv) : LONG_MAX;
>>>>>>> 160e58b6
		/* Sleep's DWORD argument is unsigned long */
		if (msec < 0)
			msec = LONG_MAX;
		/* Windows doesn't like you to call select() with no sockets */
		Sleep(msec);
		return (0);
	}

	EVBASE_RELEASE_LOCK(base, th_base_lock);

	res = select(fd_count,
		     (struct fd_set*)win32op->readset_out,
		     (struct fd_set*)win32op->writeset_out,
		     (struct fd_set*)win32op->exset_out, tv);

	EVBASE_ACQUIRE_LOCK(base, th_base_lock);

	event_debug(("%s: select returned %d", __func__, res));

	if (res <= 0) {
		return res;
	}

	if (win32op->readset_out->fd_count) {
		i = evutil_weakrand_range_(&base->weakrand_seed,
		    win32op->readset_out->fd_count);
		for (j=0; j<win32op->readset_out->fd_count; ++j) {
			if (++i >= win32op->readset_out->fd_count)
				i = 0;
			s = win32op->readset_out->fd_array[i];
			evmap_io_active_(base, s, EV_READ);
		}
	}
	if (win32op->exset_out->fd_count) {
		i = evutil_weakrand_range_(&base->weakrand_seed,
		    win32op->exset_out->fd_count);
		for (j=0; j<win32op->exset_out->fd_count; ++j) {
			if (++i >= win32op->exset_out->fd_count)
				i = 0;
			s = win32op->exset_out->fd_array[i];
			evmap_io_active_(base, s, EV_WRITE);
		}
	}
	if (win32op->writeset_out->fd_count) {
		SOCKET s;
		i = evutil_weakrand_range_(&base->weakrand_seed,
		    win32op->writeset_out->fd_count);
		for (j=0; j<win32op->writeset_out->fd_count; ++j) {
			if (++i >= win32op->writeset_out->fd_count)
				i = 0;
			s = win32op->writeset_out->fd_array[i];
			evmap_io_active_(base, s, EV_WRITE);
		}
	}
	return (0);
}

void
win32_dealloc(struct event_base *base)
{
	struct win32op *win32op = base->evbase;

	evsig_dealloc_(base);
	if (win32op->readset_in)
		mm_free(win32op->readset_in);
	if (win32op->writeset_in)
		mm_free(win32op->writeset_in);
	if (win32op->readset_out)
		mm_free(win32op->readset_out);
	if (win32op->writeset_out)
		mm_free(win32op->writeset_out);
	if (win32op->exset_out)
		mm_free(win32op->exset_out);
	/* XXXXX free the tree. */

	memset(win32op, 0, sizeof(win32op));
	mm_free(win32op);
}

#endif<|MERGE_RESOLUTION|>--- conflicted
+++ resolved
@@ -304,11 +304,7 @@
 	    win32op->readset_out->fd_count : win32op->writeset_out->fd_count;
 
 	if (!fd_count) {
-<<<<<<< HEAD
-		long msec = evutil_tv_to_msec_(tv);
-=======
-		long msec = tv ? evutil_tv_to_msec(tv) : LONG_MAX;
->>>>>>> 160e58b6
+		long msec = tv ? evutil_tv_to_msec_(tv) : LONG_MAX;
 		/* Sleep's DWORD argument is unsigned long */
 		if (msec < 0)
 			msec = LONG_MAX;
