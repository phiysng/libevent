--- conflicted
+++ resolved
@@ -1525,7 +1525,6 @@
 
 		if (base->event_break)
 			return -1;
-<<<<<<< HEAD
 		if (count >= max_to_process)
 			return count;
 		if (count && endtime) {
@@ -1535,10 +1534,8 @@
 			if (evutil_timercmp(&now, endtime, >=))
 				return count;
 		}
-=======
 		if (base->event_continue)
 			break;
->>>>>>> 30f06715
 	}
 	return count;
 }
@@ -1613,19 +1610,14 @@
 		if (TAILQ_FIRST(&base->activequeues[i]) != NULL) {
 			base->event_running_priority = i;
 			activeq = &base->activequeues[i];
-<<<<<<< HEAD
 			if (i < limit_after_prio)
 				c = event_process_active_single_queue(base, activeq,
 				    INT_MAX, NULL);
 			else
 				c = event_process_active_single_queue(base, activeq,
 				    maxcb, endtime);
-			if (c < 0)
-=======
-			c = event_process_active_single_queue(base, activeq);
 			if (c < 0) {
 				base->event_running_priority = -1;
->>>>>>> 30f06715
 				return -1;
 			} else if (c > 0)
 				break; /* Processed a real event; do not
@@ -1635,13 +1627,9 @@
 		}
 	}
 
-<<<<<<< HEAD
 	event_process_deferred_callbacks(&base->defer_queue,&base->event_break,
 	    maxcb-c, endtime);
-=======
-	event_process_deferred_callbacks(&base->defer_queue,&base->event_break);
 	base->event_running_priority = -1;
->>>>>>> 30f06715
 	return c;
 }
 
